/*
 *
 * Copyright 2014 gRPC authors.
 *
 * Licensed under the Apache License, Version 2.0 (the "License");
 * you may not use this file except in compliance with the License.
 * You may obtain a copy of the License at
 *
 *     http://www.apache.org/licenses/LICENSE-2.0
 *
 * Unless required by applicable law or agreed to in writing, software
 * distributed under the License is distributed on an "AS IS" BASIS,
 * WITHOUT WARRANTIES OR CONDITIONS OF ANY KIND, either express or implied.
 * See the License for the specific language governing permissions and
 * limitations under the License.
 *
 */

package grpc

import (
	"context"
	"errors"
	"fmt"
	"math"
	"net/url"
	"reflect"
	"strings"
	"sync"
	"sync/atomic"
	"time"

	"google.golang.org/grpc/balancer"
	"google.golang.org/grpc/balancer/base"
	"google.golang.org/grpc/codes"
	"google.golang.org/grpc/connectivity"
	"google.golang.org/grpc/credentials"
	"google.golang.org/grpc/internal/backoff"
	"google.golang.org/grpc/internal/channelz"
	"google.golang.org/grpc/internal/grpcsync"
	iresolver "google.golang.org/grpc/internal/resolver"
	"google.golang.org/grpc/internal/transport"
	"google.golang.org/grpc/keepalive"
	"google.golang.org/grpc/resolver"
	"google.golang.org/grpc/serviceconfig"
	"google.golang.org/grpc/status"

	_ "google.golang.org/grpc/balancer/roundrobin"           // To register roundrobin.
	_ "google.golang.org/grpc/internal/resolver/dns"         // To register dns resolver.
	_ "google.golang.org/grpc/internal/resolver/passthrough" // To register passthrough resolver.
	_ "google.golang.org/grpc/internal/resolver/unix"        // To register unix resolver.
)

const (
	// minimum time to give a connection to complete
	minConnectTimeout = 20 * time.Second
	// must match grpclbName in grpclb/grpclb.go
	grpclbName = "grpclb"
)

var (
	// ErrClientConnClosing indicates that the operation is illegal because
	// the ClientConn is closing.
	//
	// Deprecated: this error should not be relied upon by users; use the status
	// code of Canceled instead.
	ErrClientConnClosing = status.Error(codes.Canceled, "grpc: the client connection is closing")
	// errConnDrain indicates that the connection starts to be drained and does not accept any new RPCs.
	errConnDrain = errors.New("grpc: the connection is drained")
	// errConnClosing indicates that the connection is closing.
	errConnClosing = errors.New("grpc: the connection is closing")
	// invalidDefaultServiceConfigErrPrefix is used to prefix the json parsing error for the default
	// service config.
	invalidDefaultServiceConfigErrPrefix = "grpc: the provided default service config is invalid"
)

// The following errors are returned from Dial and DialContext
var (
	// errNoTransportSecurity indicates that there is no transport security
	// being set for ClientConn. Users should either set one or explicitly
	// call WithInsecure DialOption to disable security.
	errNoTransportSecurity = errors.New("grpc: no transport security set (use grpc.WithTransportCredentials(insecure.NewCredentials()) explicitly or set credentials)")
	// errTransportCredsAndBundle indicates that creds bundle is used together
	// with other individual Transport Credentials.
	errTransportCredsAndBundle = errors.New("grpc: credentials.Bundle may not be used with individual TransportCredentials")
	// errNoTransportCredsInBundle indicated that the configured creds bundle
	// returned a transport credentials which was nil.
	errNoTransportCredsInBundle = errors.New("grpc: credentials.Bundle must return non-nil transport credentials")
	// errTransportCredentialsMissing indicates that users want to transmit
	// security information (e.g., OAuth2 token) which requires secure
	// connection on an insecure connection.
	errTransportCredentialsMissing = errors.New("grpc: the credentials require transport level security (use grpc.WithTransportCredentials() to set)")
)

const (
	defaultClientMaxReceiveMessageSize = 1024 * 1024 * 4
	defaultClientMaxSendMessageSize    = math.MaxInt32
	// http2IOBufSize specifies the buffer size for sending frames.
	defaultWriteBufSize = 32 * 1024
	defaultReadBufSize  = 32 * 1024
)

// Dial creates a client connection to the given target.
func Dial(target string, opts ...DialOption) (*ClientConn, error) {
	fmt.Println("======================= Start Dial ==================================")
	return DialContext(context.Background(), target, opts...)
}

type defaultConfigSelector struct {
	sc *ServiceConfig
}

func (dcs *defaultConfigSelector) SelectConfig(rpcInfo iresolver.RPCInfo) (*iresolver.RPCConfig, error) {
	return &iresolver.RPCConfig{
		Context:      rpcInfo.Context,
		MethodConfig: getMethodConfig(dcs.sc, rpcInfo.Method),
	}, nil
}

// DialContext creates a client connection to the given target. By default, it's
// a non-blocking dial (the function won't wait for connections to be
// established, and connecting happens in the background). To make it a blocking
// dial, use WithBlock() dial option.
//
// In the non-blocking case, the ctx does not act against the connection. It
// only controls the setup steps.
//
// In the blocking case, ctx can be used to cancel or expire the pending
// connection. Once this function returns, the cancellation and expiration of
// ctx will be noop. Users should call ClientConn.Close to terminate all the
// pending operations after this function returns.
//
// The target name syntax is defined in
// https://github.com/grpc/grpc/blob/master/doc/naming.md.
// e.g. to use dns resolver, a "dns:///" prefix should be applied to the target.
func DialContext(ctx context.Context, target string, opts ...DialOption) (conn *ClientConn, err error) {
	fmt.Println("======================开始创建连接========================")
	cc := &ClientConn{
		//连接字符串
		target: target,
		// 连接状态管理，连接状态变化时，会调用他的方法，来更新连接状态
		csMgr:             &connectivityStateManager{},
		conns:             make(map[*addrConn]struct{}),
		dopts:             defaultDialOptions(),
		blockingpicker:    newPickerWrapper(),
		czData:            new(channelzData),
		firstResolveEvent: grpcsync.NewEvent(),
	}
	cc.retryThrottler.Store((*retryThrottler)(nil))
	cc.safeConfigSelector.UpdateConfigSelector(&defaultConfigSelector{nil})
	cc.ctx, cc.cancel = context.WithCancel(context.Background())

	disableGlobalOpts := false
	for _, opt := range opts {
		if _, ok := opt.(*disableGlobalDialOptions); ok {
			disableGlobalOpts = true
			break
		}
	}

	if !disableGlobalOpts {
		for _, opt := range globalDialOptions {
			opt.apply(&cc.dopts)
		}
	}

	for _, opt := range opts {
		opt.apply(&cc.dopts)
	}

	chainUnaryClientInterceptors(cc)
	chainStreamClientInterceptors(cc)

	defer func() {
		if err != nil {
			cc.Close()
		}
	}()

	pid := cc.dopts.channelzParentID
	cc.channelzID = channelz.RegisterChannel(&channelzChannel{cc}, pid, target)
	ted := &channelz.TraceEventDesc{
		Desc:     "Channel created",
		Severity: channelz.CtInfo,
	}
	if cc.dopts.channelzParentID != nil {
		ted.Parent = &channelz.TraceEventDesc{
			Desc:     fmt.Sprintf("Nested Channel(id:%d) created", cc.channelzID.Int()),
			Severity: channelz.CtInfo,
		}
	}
	channelz.AddTraceEvent(logger, cc.channelzID, 1, ted)
	cc.csMgr.channelzID = cc.channelzID

	if cc.dopts.copts.TransportCredentials == nil && cc.dopts.copts.CredsBundle == nil {
		return nil, errNoTransportSecurity
	}
	if cc.dopts.copts.TransportCredentials != nil && cc.dopts.copts.CredsBundle != nil {
		return nil, errTransportCredsAndBundle
	}
	if cc.dopts.copts.CredsBundle != nil && cc.dopts.copts.CredsBundle.TransportCredentials() == nil {
		return nil, errNoTransportCredsInBundle
	}
	transportCreds := cc.dopts.copts.TransportCredentials
	if transportCreds == nil {
		transportCreds = cc.dopts.copts.CredsBundle.TransportCredentials()
	}
	if transportCreds.Info().SecurityProtocol == "insecure" {
		for _, cd := range cc.dopts.copts.PerRPCCredentials {
			if cd.RequireTransportSecurity() {
				return nil, errTransportCredentialsMissing
			}
		}
	}

	if cc.dopts.defaultServiceConfigRawJSON != nil {
		// 解析用户的配置（包括负载均衡策略)
		scpr := parseServiceConfig(*cc.dopts.defaultServiceConfigRawJSON)
		if scpr.Err != nil {
			return nil, fmt.Errorf("%s: %v", invalidDefaultServiceConfigErrPrefix, scpr.Err)
		}
		cc.dopts.defaultServiceConfig, _ = scpr.Config.(*ServiceConfig)
	}
	cc.mkp = cc.dopts.copts.KeepaliveParams

	if cc.dopts.copts.UserAgent != "" {
		cc.dopts.copts.UserAgent += " " + grpcUA
	} else {
		cc.dopts.copts.UserAgent = grpcUA
	}

	if cc.dopts.timeout > 0 {
		var cancel context.CancelFunc
		ctx, cancel = context.WithTimeout(ctx, cc.dopts.timeout)
		defer cancel()
	}
	defer func() {
		select {
		case <-ctx.Done():
			switch {
			case ctx.Err() == err:
				conn = nil
			case err == nil || !cc.dopts.returnLastError:
				conn, err = nil, ctx.Err()
			default:
				conn, err = nil, fmt.Errorf("%v: %v", ctx.Err(), err)
			}
		default:
		}
	}()

	scSet := false
	if cc.dopts.scChan != nil {
		// Try to get an initial service config.
		select {
		case sc, ok := <-cc.dopts.scChan:
			if ok {
				cc.sc = &sc
				cc.safeConfigSelector.UpdateConfigSelector(&defaultConfigSelector{&sc})
				scSet = true
			}
		default:
		}
	}
	if cc.dopts.bs == nil {
		cc.dopts.bs = backoff.DefaultExponential
	}

	// Determine the resolver to use.
	// 获取 ResolverBuilder
	resolverBuilder, err := cc.parseTargetAndFindResolver()
	if err != nil {
		return nil, err
	}
	cc.authority, err = determineAuthority(cc.parsedTarget.Endpoint(), cc.target, cc.dopts)
	if err != nil {
		return nil, err
	}
	channelz.Infof(logger, cc.channelzID, "Channel authority set to %q", cc.authority)

	if cc.dopts.scChan != nil && !scSet {
		// Blocking wait for the initial service config.
		select {
		case sc, ok := <-cc.dopts.scChan:
			if ok {
				cc.sc = &sc
				cc.safeConfigSelector.UpdateConfigSelector(&defaultConfigSelector{&sc})
			}
		case <-ctx.Done():
			return nil, ctx.Err()
		}
	}
	if cc.dopts.scChan != nil {
		// 监听channel，获得ServiceConfig的更新
		go cc.scWatcher()
	}

	var credsClone credentials.TransportCredentials
	if creds := cc.dopts.copts.TransportCredentials; creds != nil {
		credsClone = creds.Clone()
	}
	// 构建负载均衡器
	// 1. *ccBalancerWrapper
	// 2. 启动事件监听协程
	// tips： 没有做关于连接的事件发送
	cc.balancerWrapper = newCCBalancerWrapper(cc, balancer.BuildOptions{
		DialCreds:        credsClone,
		CredsBundle:      cc.dopts.copts.CredsBundle,
		Dialer:           cc.dopts.copts.Dialer,
		Authority:        cc.authority,
		CustomUserAgent:  cc.dopts.copts.UserAgent,
		ChannelzParentID: cc.channelzID,
		Target:           cc.parsedTarget,
	})

	// 构建名称解析
	// 1. 通过ResolverBuilder构建出Resolver
	// tips: ResolverBuilder是通过全局注册进来的,调用它的Build()方法会生成Resolver实例。当服务实例列表发生变更时，Resolver实例会通过调用ccResolverWrapper.UpdateState()方法来发送switchToUpdate事件，
	// 从而通知到grpc，服务地址列表发生变化。 从这里我们也可以看出，在Resolver实例和grpc服务发现之间架起的桥梁就是*ccResolverWrapper
	// Build the resolver.
	rWrapper, err := newCCResolverWrapper(cc, resolverBuilder)
	if err != nil {
		return nil, fmt.Errorf("failed to build resolver: %v", err)
	}
	cc.mu.Lock()
	cc.resolverWrapper = rWrapper
	cc.mu.Unlock()

	// 如果用户配置了 WithBlock option，则会轮询ClientConn状态，

	// A blocking dial blocks until the clientConn is ready.
	if cc.dopts.block {
		for {
			// 执行连接
			cc.Connect()
			// 获取状态
			s := cc.GetState()
			if s == connectivity.Ready {
				break
			} else if cc.dopts.copts.FailOnNonTempDialError && s == connectivity.TransientFailure {
				// 如果连接状态是TransientFailure， 并且用户配置了FailOnNonTempDialError（非临时性错误）时触发失败，则判断错误是否为临时性错误
				if err = cc.connectionError(); err != nil {
					terr, ok := err.(interface {
						Temporary() bool
					})
					if ok && !terr.Temporary() {
						// 不是临时性错误
						return nil, err
					}
					// 临时性错误：继续轮询
				}
			}
			if !cc.WaitForStateChange(ctx, s) {
				// ctx got timeout or canceled.
				if err = cc.connectionError(); err != nil && cc.dopts.returnLastError {
					return nil, err
				}
				return nil, ctx.Err()
			}
		}
	}

	return cc, nil
}

// chainUnaryClientInterceptors chains all unary client interceptors into one.
func chainUnaryClientInterceptors(cc *ClientConn) {
	interceptors := cc.dopts.chainUnaryInts
	// Prepend dopts.unaryInt to the chaining interceptors if it exists, since unaryInt will
	// be executed before any other chained interceptors.
	if cc.dopts.unaryInt != nil {
		interceptors = append([]UnaryClientInterceptor{cc.dopts.unaryInt}, interceptors...)
	}
	var chainedInt UnaryClientInterceptor
	if len(interceptors) == 0 {
		chainedInt = nil
	} else if len(interceptors) == 1 {
		chainedInt = interceptors[0]
	} else {
		chainedInt = func(ctx context.Context, method string, req, reply interface{}, cc *ClientConn, invoker UnaryInvoker, opts ...CallOption) error {
			return interceptors[0](ctx, method, req, reply, cc, getChainUnaryInvoker(interceptors, 0, invoker), opts...)
		}
	}
	cc.dopts.unaryInt = chainedInt
}

// getChainUnaryInvoker recursively generate the chained unary invoker.
func getChainUnaryInvoker(interceptors []UnaryClientInterceptor, curr int, finalInvoker UnaryInvoker) UnaryInvoker {
	if curr == len(interceptors)-1 {
		return finalInvoker
	}
	return func(ctx context.Context, method string, req, reply interface{}, cc *ClientConn, opts ...CallOption) error {
		return interceptors[curr+1](ctx, method, req, reply, cc, getChainUnaryInvoker(interceptors, curr+1, finalInvoker), opts...)
	}
}

// chainStreamClientInterceptors chains all stream client interceptors into one.
func chainStreamClientInterceptors(cc *ClientConn) {
	interceptors := cc.dopts.chainStreamInts
	// Prepend dopts.streamInt to the chaining interceptors if it exists, since streamInt will
	// be executed before any other chained interceptors.
	if cc.dopts.streamInt != nil {
		interceptors = append([]StreamClientInterceptor{cc.dopts.streamInt}, interceptors...)
	}
	var chainedInt StreamClientInterceptor
	if len(interceptors) == 0 {
		chainedInt = nil
	} else if len(interceptors) == 1 {
		chainedInt = interceptors[0]
	} else {
		chainedInt = func(ctx context.Context, desc *StreamDesc, cc *ClientConn, method string, streamer Streamer, opts ...CallOption) (ClientStream, error) {
			return interceptors[0](ctx, desc, cc, method, getChainStreamer(interceptors, 0, streamer), opts...)
		}
	}
	cc.dopts.streamInt = chainedInt
}

// getChainStreamer recursively generate the chained client stream constructor.
func getChainStreamer(interceptors []StreamClientInterceptor, curr int, finalStreamer Streamer) Streamer {
	if curr == len(interceptors)-1 {
		return finalStreamer
	}
	return func(ctx context.Context, desc *StreamDesc, cc *ClientConn, method string, opts ...CallOption) (ClientStream, error) {
		return interceptors[curr+1](ctx, desc, cc, method, getChainStreamer(interceptors, curr+1, finalStreamer), opts...)
	}
}

// connectivityStateManager keeps the connectivity.State of ClientConn.
// This struct will eventually be exported so the balancers can access it.
type connectivityStateManager struct {
	mu         sync.Mutex
	state      connectivity.State
	notifyChan chan struct{}
	channelzID *channelz.Identifier
}

// updateState updates the connectivity.State of ClientConn.
// If there's a change it notifies goroutines waiting on state change to
// happen.
func (csm *connectivityStateManager) updateState(state connectivity.State) {
	csm.mu.Lock()
	defer csm.mu.Unlock()
	if csm.state == connectivity.Shutdown {
		return
	}
	if csm.state == state {
		// 状态没发生变化
		return
	}
	// 状态发生变化，更新状态
	csm.state = state
	channelz.Infof(logger, csm.channelzID, "Channel Connectivity change to %v", state)
	if csm.notifyChan != nil {
		// There are other goroutines waiting on this channel.
		// 关闭channel，来达到通知的目的。
		// 疑问：这里只能监听到一次？ 否。这里面先关闭了channel，又置为了nil。在csm.getNotifyChan()函数中，如果为nil可以再次得到一个新的channel
		close(csm.notifyChan)
		csm.notifyChan = nil
	}
}

// 获取状态
func (csm *connectivityStateManager) getState() connectivity.State {
	csm.mu.Lock()
	defer csm.mu.Unlock()
	return csm.state
}

// 获取一个监听连接状态变更的channel，如果连接状态发生变化，channel会被close，从而得到通知。
func (csm *connectivityStateManager) getNotifyChan() <-chan struct{} {
	csm.mu.Lock()
	defer csm.mu.Unlock()
	if csm.notifyChan == nil {
		csm.notifyChan = make(chan struct{})
	}
	return csm.notifyChan
}

// ClientConnInterface defines the functions clients need to perform unary and
// streaming RPCs.  It is implemented by *ClientConn, and is only intended to
// be referenced by generated code.
type ClientConnInterface interface {
	// Invoke performs a unary RPC and returns after the response is received
	// into reply.
	Invoke(ctx context.Context, method string, args interface{}, reply interface{}, opts ...CallOption) error
	// NewStream begins a streaming RPC.
	NewStream(ctx context.Context, desc *StreamDesc, method string, opts ...CallOption) (ClientStream, error)
}

// Assert *ClientConn implements ClientConnInterface.
var _ ClientConnInterface = (*ClientConn)(nil)

// ClientConn represents a virtual connection to a conceptual endpoint, to
// perform RPCs.
//
// A ClientConn is free to have zero or more actual connections to the endpoint
// based on configuration, load, etc. It is also free to determine which actual
// endpoints to use and may change it every RPC, permitting client-side load
// balancing.
//
// A ClientConn encapsulates a range of functionality including name
// resolution, TCP connection establishment (with retries and backoff) and TLS
// handshakes. It also handles errors on established connections by
// re-resolving the name and reconnecting.
type ClientConn struct {
	ctx    context.Context    // Initialized using the background context at dial time.
	cancel context.CancelFunc // Cancelled on close.

	// The following are initialized at dial time, and are read-only after that.
	target          string               // User's dial target.
	parsedTarget    resolver.Target      // See parseTargetAndFindResolver().
	authority       string               // See determineAuthority().
	dopts           dialOptions          // Default and user specified dial options.
	channelzID      *channelz.Identifier // Channelz identifier for the channel.
	balancerWrapper *ccBalancerWrapper   // Uses gracefulswitch.balancer underneath.

	// The following provide their own synchronization, and therefore don't
	// require cc.mu to be held to access them.
	csMgr              *connectivityStateManager
	blockingpicker     *pickerWrapper
	safeConfigSelector iresolver.SafeConfigSelector
	czData             *channelzData
	retryThrottler     atomic.Value // Updated from service config.

	// firstResolveEvent 用于跟踪名称解析器是否向我们发送了至少一个更新。 RPC 在此事件上阻塞。
	// firstResolveEvent is used to track whether the name resolver sent us at
	// least one update. RPCs block on this event.
	firstResolveEvent *grpcsync.Event

	// mu protects the following fields.
	// TODO: split mu so the same mutex isn't used for everything.
	mu              sync.RWMutex
	resolverWrapper *ccResolverWrapper // Initialized in Dial; cleared in Close.
	sc              *ServiceConfig     // Latest service config received from the resolver.
	// 存储关联到的所有addrConn,在ClientConn关闭时，会依次关闭conns中的每一个连接
	conns map[*addrConn]struct{}     // Set to nil on close.
	mkp   keepalive.ClientParameters // May be updated upon receipt of a GoAway.

	lceMu sync.Mutex // protects lastConnectionError
	// 在创建连接过程中，记录最后一个连接错误。这个error!=nil，不代表连接失败，因为创建连接是通过一个地址列表来创建的，每失败一次就会更新一下这个变量，遇到一个成功，就算成功。
	lastConnectionError error
}

// WaitForStateChange 等待ClientConn连接状态的改变，或者 ctx过期
// 在前一种情况返回真值(状态改变)
// 在后一种情况返回假值(ctx过期)

// WaitForStateChange waits until the connectivity.State of ClientConn changes from sourceState or
// ctx expires. A true value is returned in former case and false in latter.
//
// # Experimental
//
// Notice: This API is EXPERIMENTAL and may be changed or removed in a
// later release.
func (cc *ClientConn) WaitForStateChange(ctx context.Context, sourceState connectivity.State) bool {
	ch := cc.csMgr.getNotifyChan()
	if cc.csMgr.getState() != sourceState {
		return true
	}
	select {
	case <-ctx.Done():
		return false
	case <-ch:
		return true
	}
}

// GetState returns the connectivity.State of ClientConn.
//
// # Experimental
//
// Notice: This API is EXPERIMENTAL and may be changed or removed in a later
// release.
func (cc *ClientConn) GetState() connectivity.State {
	return cc.csMgr.getState()
}

// Connect causes all subchannels in the ClientConn to attempt to connect if
// the channel is idle.  Does not wait for the connection attempts to begin
// before returning.
//
// # Experimental
//
// Notice: This API is EXPERIMENTAL and may be changed or removed in a later
// release.
func (cc *ClientConn) Connect() {
	cc.balancerWrapper.exitIdle()
}

func (cc *ClientConn) scWatcher() {
	for {
		select {
		case sc, ok := <-cc.dopts.scChan:
			if !ok {
				return
			}
			cc.mu.Lock()
			// TODO: load balance policy runtime change is ignored.
			// We may revisit this decision in the future.
			cc.sc = &sc
			cc.safeConfigSelector.UpdateConfigSelector(&defaultConfigSelector{&sc})
			cc.mu.Unlock()
		case <-cc.ctx.Done():
			return
		}
	}
}

// waitForResolvedAddrs blocks until the resolver has provided addresses or the
// context expires.  Returns nil unless the context expires first; otherwise
// returns a status error based on the context.
func (cc *ClientConn) waitForResolvedAddrs(ctx context.Context) error {
	// This is on the RPC path, so we use a fast path to avoid the
	// more-expensive "select" below after the resolver has returned once.
	if cc.firstResolveEvent.HasFired() {
		return nil
	}
	select {
	case <-cc.firstResolveEvent.Done():
		return nil
	case <-ctx.Done():
		return status.FromContextError(ctx.Err()).Err()
	case <-cc.ctx.Done():
		return ErrClientConnClosing
	}
}

var emptyServiceConfig *ServiceConfig

func init() {
	cfg := parseServiceConfig("{}")
	if cfg.Err != nil {
		panic(fmt.Sprintf("impossible error parsing empty service config: %v", cfg.Err))
	}
	emptyServiceConfig = cfg.Config.(*ServiceConfig)
}

// 函数名的意思是“可能”使用默认的ServiceConfig

func (cc *ClientConn) maybeApplyDefaultServiceConfig(addrs []resolver.Address) {
	// 首次的时候，cc.sc肯定是nil。 因为给cc.sc赋值的channel，已经被废弃了.
	// 后面进来的时候，由于在函数applyServiceConfigAndBalancer中对cc.sc赋值了，所以他就不是空了。
	if cc.sc != nil {
		cc.applyServiceConfigAndBalancer(cc.sc, nil, addrs)
		return
	}
	// 优先使用用户配置，如果没有用户配置，则使用emptyServiceConfig。
	if cc.dopts.defaultServiceConfig != nil {
		// 其次使用默认的服务配置，这个是通过解析   grpc.WithDefaultServiceConfig(`{"loadBalancingPolicy":"round_robin"}`) 得到的。
		cc.applyServiceConfigAndBalancer(cc.dopts.defaultServiceConfig, &defaultConfigSelector{cc.dopts.defaultServiceConfig}, addrs)
	} else {
		// 最后使用的是默认的ServiceConfig，空服务配置
		cc.applyServiceConfigAndBalancer(emptyServiceConfig, &defaultConfigSelector{emptyServiceConfig}, addrs)
	}
}

// 参数是resolver得到的服务地址列表，以及负载均衡配置

func (cc *ClientConn) updateResolverState(s resolver.State, err error) error {
	defer cc.firstResolveEvent.Fire()
	cc.mu.Lock()
	// Check if the ClientConn is already closed. Some fields (e.g.
	// balancerWrapper) are set to nil when closing the ClientConn, and could
	// cause nil pointer panic if we don't have this check.
	if cc.conns == nil {
		cc.mu.Unlock()
		return nil
	}

	if err != nil {
		// May need to apply the initial service config in case the resolver
		// doesn't support service configs, or doesn't provide a service config
		// with the new addresses.
		cc.maybeApplyDefaultServiceConfig(nil)

		cc.balancerWrapper.resolverError(err)

		// No addresses are valid with err set; return early.
		cc.mu.Unlock()
		return balancer.ErrBadResolverState
	}

	var ret error
	if cc.dopts.disableServiceConfig {
		// ServiceConfig被禁用了。
		channelz.Infof(logger, cc.channelzID, "ignoring service config from resolver (%v) and applying the default because service config is disabled", s.ServiceConfig)
		cc.maybeApplyDefaultServiceConfig(s.Addresses)
	} else if s.ServiceConfig == nil {
		// 从resolver拿到的State中的ServiceConfig是空
		cc.maybeApplyDefaultServiceConfig(s.Addresses)
		// TODO: do we need to apply a failing LB policy if there is no
		// default, per the error handling design?
	} else {
		if sc, ok := s.ServiceConfig.Config.(*ServiceConfig); s.ServiceConfig.Err == nil && ok {
			// 从resolver拿到的State中的ServiceConfig正确
			configSelector := iresolver.GetConfigSelector(s)
			if configSelector != nil {
				if len(s.ServiceConfig.Config.(*ServiceConfig).Methods) != 0 {
					channelz.Infof(logger, cc.channelzID, "method configs in service config will be ignored due to presence of config selector")
				}
			} else {
				configSelector = &defaultConfigSelector{sc}
			}
			// 直接使用resolver得到的State中的ServiceConfig
			cc.applyServiceConfigAndBalancer(sc, configSelector, s.Addresses)
		} else {
			// 从resolver拿到的State中的ServiceConfig有错误
			ret = balancer.ErrBadResolverState
			if cc.sc == nil {
				// Apply the failing LB only if we haven't received valid service config
				// from the name resolver in the past.
				cc.applyFailingLB(s.ServiceConfig)
				cc.mu.Unlock()
				return ret
			}
		}
	}

	var balCfg serviceconfig.LoadBalancingConfig
	if cc.sc != nil && cc.sc.lbConfig != nil {
		balCfg = cc.sc.lbConfig.cfg
	}
	bw := cc.balancerWrapper
	cc.mu.Unlock()

	// 推送*ccStateUpdate事件：走到这里已经推送过*switchToUpdate事件了，由于事件队列是一个channel，且只有一个协程在消费，所以*ccStateUpdate事件一定在*switchToUpdate之后
	// // s是resolver得到的服务地址列表，以及负载均衡配置
	uccsErr := bw.updateClientConnState(&balancer.ClientConnState{ResolverState: s, BalancerConfig: balCfg})
	if ret == nil {
		ret = uccsErr // prefer ErrBadResolver state since any other error is
		// currently meaningless to the caller.
	}
	return ret
}

// applyFailingLB is akin to configuring an LB policy on the channel which
// always fails RPCs. Here, an actual LB policy is not configured, but an always
// erroring picker is configured, which returns errors with information about
// what was invalid in the received service config. A config selector with no
// service config is configured, and the connectivity state of the channel is
// set to TransientFailure.
//
// Caller must hold cc.mu.
func (cc *ClientConn) applyFailingLB(sc *serviceconfig.ParseResult) {
	var err error
	if sc.Err != nil {
		err = status.Errorf(codes.Unavailable, "error parsing service config: %v", sc.Err)
	} else {
		err = status.Errorf(codes.Unavailable, "illegal service config type: %T", sc.Config)
	}
	cc.safeConfigSelector.UpdateConfigSelector(&defaultConfigSelector{nil})
	cc.blockingpicker.updatePicker(base.NewErrPicker(err))
	cc.csMgr.updateState(connectivity.TransientFailure)
}

func (cc *ClientConn) handleSubConnStateChange(sc balancer.SubConn, s connectivity.State, err error) {
	// 发送子链接状态变更事件，*scStateUpdate。 在tearDown函数中通过updateConnectivityState()函数间接调用了此函数
	cc.balancerWrapper.updateSubConnState(sc, s, err)
}

// newAddrConn creates an addrConn for addrs and adds it to cc.conns.
//
// Caller needs to make sure len(addrs) > 0.
func (cc *ClientConn) newAddrConn(addrs []resolver.Address, opts balancer.NewSubConnOptions) (*addrConn, error) {
	ac := &addrConn{
		state:        connectivity.Idle,
		cc:           cc,
		addrs:        addrs,
		scopts:       opts,
		dopts:        cc.dopts,
		czData:       new(channelzData),
		resetBackoff: make(chan struct{}),
	}
	ac.ctx, ac.cancel = context.WithCancel(cc.ctx)
	// Track ac in cc. This needs to be done before any getTransport(...) is called.
	cc.mu.Lock()
	defer cc.mu.Unlock()
	if cc.conns == nil {
		return nil, ErrClientConnClosing
	}

	var err error
	ac.channelzID, err = channelz.RegisterSubChannel(ac, cc.channelzID, "")
	if err != nil {
		return nil, err
	}
	channelz.AddTraceEvent(logger, ac.channelzID, 0, &channelz.TraceEventDesc{
		Desc:     "Subchannel created",
		Severity: channelz.CtInfo,
		Parent: &channelz.TraceEventDesc{
			Desc:     fmt.Sprintf("Subchannel(id:%d) created", ac.channelzID.Int()),
			Severity: channelz.CtInfo,
		},
	})

	// 添加到grpc.ClientConn中
	cc.conns[ac] = struct{}{}
	return ac, nil
}

// removeAddrConn removes the addrConn in the subConn from clientConn.
// It also tears down the ac with the given error.
func (cc *ClientConn) removeAddrConn(ac *addrConn, err error) {
	//debug.PrintStack()
	cc.mu.Lock()
	if cc.conns == nil {
		cc.mu.Unlock()
		return
	}
	// 从grpc.ClientConn.conns中移除
	delete(cc.conns, ac)
	cc.mu.Unlock()
	ac.tearDown(err)
}

func (cc *ClientConn) channelzMetric() *channelz.ChannelInternalMetric {
	return &channelz.ChannelInternalMetric{
		State:                    cc.GetState(),
		Target:                   cc.target,
		CallsStarted:             atomic.LoadInt64(&cc.czData.callsStarted),
		CallsSucceeded:           atomic.LoadInt64(&cc.czData.callsSucceeded),
		CallsFailed:              atomic.LoadInt64(&cc.czData.callsFailed),
		LastCallStartedTimestamp: time.Unix(0, atomic.LoadInt64(&cc.czData.lastCallStartedTime)),
	}
}

// Target returns the target string of the ClientConn.
//
// # Experimental
//
// Notice: This API is EXPERIMENTAL and may be changed or removed in a
// later release.
func (cc *ClientConn) Target() string {
	return cc.target
}

func (cc *ClientConn) incrCallsStarted() {
	atomic.AddInt64(&cc.czData.callsStarted, 1)
	atomic.StoreInt64(&cc.czData.lastCallStartedTime, time.Now().UnixNano())
}

func (cc *ClientConn) incrCallsSucceeded() {
	atomic.AddInt64(&cc.czData.callsSucceeded, 1)
}

func (cc *ClientConn) incrCallsFailed() {
	atomic.AddInt64(&cc.czData.callsFailed, 1)
}

// connect starts creating a transport.
// It does nothing if the ac is not IDLE.
// TODO(bar) Move this to the addrConn section.
func (ac *addrConn) connect() error {
	ac.mu.Lock()
	if ac.state == connectivity.Shutdown {
		if logger.V(2) {
			logger.Infof("connect called on shutdown addrConn; ignoring.")
		}
		ac.mu.Unlock()
		return errConnClosing
	}
	if ac.state != connectivity.Idle {
<<<<<<< HEAD
		// 不是Idle状态，则返回，如果是Idle状态，才继续建立连接
=======
		if logger.V(2) {
			logger.Infof("connect called on addrConn in non-idle state (%v); ignoring.", ac.state)
		}
>>>>>>> c2899ddd
		ac.mu.Unlock()
		return nil
	}

	fmt.Println("更新为connecting")
	// 更新连接状态为 Connecting
	// 在锁内更新连接状态，以防止后续或并发调用多次重置传输。

	// Update connectivity state within the lock to prevent subsequent or
	// concurrent calls from resetting the transport more than once.
	ac.updateConnectivityState(connectivity.Connecting, nil)
	ac.mu.Unlock()

	ac.resetTransport()
	return nil
}

func equalAddresses(a, b []resolver.Address) bool {
	if len(a) != len(b) {
		return false
	}
	for i, v := range a {
		if !v.Equal(b[i]) {
			return false
		}
	}
	return true
}

// tryUpdateAddrs tries to update ac.addrs with the new addresses list.
//
// If ac is TransientFailure, it updates ac.addrs and returns true. The updated
// addresses will be picked up by retry in the next iteration after backoff.
//
// If ac is Shutdown or Idle, it updates ac.addrs and returns true.
//
// If the addresses is the same as the old list, it does nothing and returns
// true.
//
// If ac is Connecting, it returns false. The caller should tear down the ac and
// create a new one. Note that the backoff will be reset when this happens.
//
// If ac is Ready, it checks whether current connected address of ac is in the
// new addrs list.
//   - If true, it updates ac.addrs and returns true. The ac will keep using
//     the existing connection.
//   - If false, it does nothing and returns false.
func (ac *addrConn) tryUpdateAddrs(addrs []resolver.Address) bool {
	ac.mu.Lock()
	defer ac.mu.Unlock()
	channelz.Infof(logger, ac.channelzID, "addrConn: tryUpdateAddrs curAddr: %v, addrs: %v", ac.curAddr, addrs)
	if ac.state == connectivity.Shutdown ||
		ac.state == connectivity.TransientFailure ||
		ac.state == connectivity.Idle {
		ac.addrs = addrs
		return true
	}

	if equalAddresses(ac.addrs, addrs) {
		return true
	}

	if ac.state == connectivity.Connecting {
		return false
	}

	// ac.state is Ready, try to find the connected address.
	var curAddrFound bool
	for _, a := range addrs {
		a.ServerName = ac.cc.getServerName(a)
		if reflect.DeepEqual(ac.curAddr, a) {
			curAddrFound = true
			break
		}
	}
	channelz.Infof(logger, ac.channelzID, "addrConn: tryUpdateAddrs curAddrFound: %v", curAddrFound)
	if curAddrFound {
		ac.addrs = addrs
	}

	return curAddrFound
}

// getServerName determines the serverName to be used in the connection
// handshake. The default value for the serverName is the authority on the
// ClientConn, which either comes from the user's dial target or through an
// authority override specified using the WithAuthority dial option. Name
// resolvers can specify a per-address override for the serverName through the
// resolver.Address.ServerName field which is used only if the WithAuthority
// dial option was not used. The rationale is that per-address authority
// overrides specified by the name resolver can represent a security risk, while
// an override specified by the user is more dependable since they probably know
// what they are doing.
func (cc *ClientConn) getServerName(addr resolver.Address) string {
	if cc.dopts.authority != "" {
		return cc.dopts.authority
	}
	if addr.ServerName != "" {
		return addr.ServerName
	}
	return cc.authority
}

func getMethodConfig(sc *ServiceConfig, method string) MethodConfig {
	if sc == nil {
		return MethodConfig{}
	}
	if m, ok := sc.Methods[method]; ok {
		return m
	}
	i := strings.LastIndex(method, "/")
	if m, ok := sc.Methods[method[:i+1]]; ok {
		return m
	}
	return sc.Methods[""]
}

// GetMethodConfig gets the method config of the input method.
// If there's an exact match for input method (i.e. /service/method), we return
// the corresponding MethodConfig.
// If there isn't an exact match for the input method, we look for the service's default
// config under the service (i.e /service/) and then for the default for all services (empty string).
//
// If there is a default MethodConfig for the service, we return it.
// Otherwise, we return an empty MethodConfig.
func (cc *ClientConn) GetMethodConfig(method string) MethodConfig {
	// TODO: Avoid the locking here.
	cc.mu.RLock()
	defer cc.mu.RUnlock()
	return getMethodConfig(cc.sc, method)
}

func (cc *ClientConn) healthCheckConfig() *healthCheckConfig {
	cc.mu.RLock()
	defer cc.mu.RUnlock()
	if cc.sc == nil {
		return nil
	}
	return cc.sc.healthCheckConfig
}

<<<<<<< HEAD
// 通过picker，实现负载均衡策略拿到连接
func (cc *ClientConn) getTransport(ctx context.Context, failfast bool, method string) (transport.ClientTransport, func(balancer.DoneInfo), error) {
=======
func (cc *ClientConn) getTransport(ctx context.Context, failfast bool, method string) (transport.ClientTransport, balancer.PickResult, error) {
>>>>>>> c2899ddd
	return cc.blockingpicker.pick(ctx, failfast, balancer.PickInfo{
		Ctx:            ctx,
		FullMethodName: method,
	})
}

// sc 的几种情况
// 1. Resolver变更时，携带了ServiceConfig
// 2. 用户通过grpc.WithDefaultServiceConfig(`{"loadBalancingPolicy":"weighted_round_robin"}`)配置的ServiceConfig
// 3. 前两者都没有，则是emptyServiceConfig（只要某一次变更携带了ServiceConfig，那么会保留这个ServiceConfig到cc.sc中）
func (cc *ClientConn) applyServiceConfigAndBalancer(sc *ServiceConfig, configSelector iresolver.ConfigSelector, addrs []resolver.Address) {
	if sc == nil {
		// should never reach here.
		return
	}
	// 将最新的ServiceConfig做了一次赋值
	cc.sc = sc
	if configSelector != nil {
		cc.safeConfigSelector.UpdateConfigSelector(configSelector)
	}

	if cc.sc.retryThrottling != nil {
		newThrottler := &retryThrottler{
			tokens: cc.sc.retryThrottling.MaxTokens,
			max:    cc.sc.retryThrottling.MaxTokens,
			thresh: cc.sc.retryThrottling.MaxTokens / 2,
			ratio:  cc.sc.retryThrottling.TokenRatio,
		}
		cc.retryThrottler.Store(newThrottler)
	} else {
		cc.retryThrottler.Store((*retryThrottler)(nil))
	}

	var newBalancerName string

	// 如下的cc.sc就是调用函数时传的参数sc *ServiceConfig，因为在函数开始的收做了一次赋值.

	if cc.sc != nil && cc.sc.lbConfig != nil {
		// 1. 优先使用lbConfig
		newBalancerName = cc.sc.lbConfig.name
	} else {
		var isGRPCLB bool
		for _, a := range addrs {
			if a.Type == resolver.GRPCLB {
				isGRPCLB = true
				break
			}
		}
		if isGRPCLB {
			newBalancerName = grpclbName
		} else if cc.sc != nil && cc.sc.LB != nil {
			// 2. 其次使用LB
			newBalancerName = *cc.sc.LB
		} else {
			// 3. 默认使用pick_first(没有配置负载均衡时)
			newBalancerName = PickFirstBalancerName
		}
	}
	// 推送*switchToUpdate事件
	cc.balancerWrapper.switchTo(newBalancerName)
}

func (cc *ClientConn) resolveNow(o resolver.ResolveNowOptions) {
	cc.mu.RLock()
	r := cc.resolverWrapper
	cc.mu.RUnlock()
	if r == nil {
		return
	}
	go r.resolveNow(o)
}

// ResetConnectBackoff wakes up all subchannels in transient failure and causes
// them to attempt another connection immediately.  It also resets the backoff
// times used for subsequent attempts regardless of the current state.
//
// In general, this function should not be used.  Typical service or network
// outages result in a reasonable client reconnection strategy by default.
// However, if a previously unavailable network becomes available, this may be
// used to trigger an immediate reconnect.
//
// # Experimental
//
// Notice: This API is EXPERIMENTAL and may be changed or removed in a
// later release.
func (cc *ClientConn) ResetConnectBackoff() {
	cc.mu.Lock()
	conns := cc.conns
	cc.mu.Unlock()
	for ac := range conns {
		ac.resetConnectBackoff()
	}
}

// 关闭grpc.ClientConn，以及底层所有的连接

// Close tears down the ClientConn and all underlying connections.
func (cc *ClientConn) Close() error {
	defer cc.cancel()

	cc.mu.Lock()
	if cc.conns == nil {
		cc.mu.Unlock()
		return ErrClientConnClosing
	}
	conns := cc.conns
	cc.conns = nil
	// 发出连接状态变更的通知
	cc.csMgr.updateState(connectivity.Shutdown)

	rWrapper := cc.resolverWrapper
	cc.resolverWrapper = nil
	bWrapper := cc.balancerWrapper
	cc.mu.Unlock()

	// The order of closing matters here since the balancer wrapper assumes the
	// picker is closed before it is closed.
	cc.blockingpicker.close()
	if bWrapper != nil {
		// 关闭balancer
		bWrapper.close()
	}
	if rWrapper != nil {
		// 关闭名称解析
		rWrapper.close()
	}

	for ac := range conns {
		// 依次关闭所有addrConn
		ac.tearDown(ErrClientConnClosing)
	}
	ted := &channelz.TraceEventDesc{
		Desc:     "Channel deleted",
		Severity: channelz.CtInfo,
	}
	if cc.dopts.channelzParentID != nil {
		ted.Parent = &channelz.TraceEventDesc{
			Desc:     fmt.Sprintf("Nested channel(id:%d) deleted", cc.channelzID.Int()),
			Severity: channelz.CtInfo,
		}
	}
	channelz.AddTraceEvent(logger, cc.channelzID, 0, ted)
	// TraceEvent needs to be called before RemoveEntry, as TraceEvent may add
	// trace reference to the entity being deleted, and thus prevent it from being
	// deleted right away.
	channelz.RemoveEntry(cc.channelzID)

	return nil
}

// addrConn is a network connection to a given address.
type addrConn struct {
	ctx    context.Context
	cancel context.CancelFunc

	cc     *ClientConn
	dopts  dialOptions
	acbw   balancer.SubConn
	scopts balancer.NewSubConnOptions

	// 这里的transport实际上就是http2Client
	// transport is set when there's a viable transport (note: ac state may not be READY as LB channel
	// health checking may require server to report healthy to set ac to READY), and is reset
	// to nil when the current transport should no longer be used to create a stream (e.g. after GoAway
	// is received, transport is closed, ac has been torn down).
	transport transport.ClientTransport // The current transport.

	mu      sync.Mutex
	curAddr resolver.Address   // The current address.
	addrs   []resolver.Address // All addresses that the resolver resolved to.

	// Use updateConnectivityState for updating addrConn's connectivity state.
	state connectivity.State

	// 这个应该是，连接失败的次数
	backoffIdx   int // Needs to be stateful for resetConnectBackoff.
	resetBackoff chan struct{}

	channelzID *channelz.Identifier
	czData     *channelzData
}

// Note: this requires a lock on ac.mu.
func (ac *addrConn) updateConnectivityState(s connectivity.State, lastErr error) {
	fmt.Printf("updateConnectivityState\tstate:%v\n", s)
	//debug.PrintStack()
	if ac.state == s {
		return
	}
	ac.state = s
	if lastErr == nil {
		channelz.Infof(logger, ac.channelzID, "Subchannel Connectivity change to %v", s)
	} else {
		channelz.Infof(logger, ac.channelzID, "Subchannel Connectivity change to %v, last error: %s", s, lastErr)
	}
	ac.cc.handleSubConnStateChange(ac.acbw, s, lastErr)
}

// adjustParams updates parameters used to create transports upon
// receiving a GoAway.
func (ac *addrConn) adjustParams(r transport.GoAwayReason) {
	switch r {
	case transport.GoAwayTooManyPings:
		v := 2 * ac.dopts.copts.KeepaliveParams.Time
		ac.cc.mu.Lock()
		if v > ac.cc.mkp.Time {
			ac.cc.mkp.Time = v
		}
		ac.cc.mu.Unlock()
	}
}

func (ac *addrConn) resetTransport() {
	ac.mu.Lock()
	if ac.state == connectivity.Shutdown {
		ac.mu.Unlock()
		return
	}

	addrs := ac.addrs
	backoffFor := ac.dopts.bs.Backoff(ac.backoffIdx)

	// 连接超时时间
	// This will be the duration that dial gets to finish.
	dialDuration := minConnectTimeout
	if ac.dopts.minConnectTimeout != nil {
		dialDuration = ac.dopts.minConnectTimeout()
	}

	if dialDuration < backoffFor {
		// Give dial more time as we keep failing to connect.
		dialDuration = backoffFor
	}
	// We can potentially spend all the time trying the first address, and
	// if the server accepts the connection and then hangs, the following
	// addresses will never be tried.
	//
	// The spec doesn't mention what should be done for multiple addresses.
	// https://github.com/grpc/grpc/blob/master/doc/connection-backoff.md#proposed-backoff-algorithm
	connectDeadline := time.Now().Add(dialDuration)

	// 更新子连接状态变更事件， *scStateUpdate
	ac.updateConnectivityState(connectivity.Connecting, nil)
	ac.mu.Unlock()

	fmt.Println("try alladdres  ", addrs)
	if err := ac.tryAllAddrs(addrs, connectDeadline); err != nil {
		// 连接失败，此时主动触发
		ac.cc.resolveNow(resolver.ResolveNowOptions{})
		// After exhausting all addresses, the addrConn enters
		// TRANSIENT_FAILURE.
		ac.mu.Lock()
		if ac.state == connectivity.Shutdown {
			ac.mu.Unlock()
			return
		}
		ac.updateConnectivityState(connectivity.TransientFailure, err)

		// Backoff.
		b := ac.resetBackoff
		ac.mu.Unlock()

		timer := time.NewTimer(backoffFor)
		select {
		case <-timer.C:
			ac.mu.Lock()
			ac.backoffIdx++
			ac.mu.Unlock()
		case <-b:
			timer.Stop()
		case <-ac.ctx.Done():
			timer.Stop()
			return
		}

		ac.mu.Lock()
		if ac.state != connectivity.Shutdown {
			// 更新状态为Idle，为了下次重试
			ac.updateConnectivityState(connectivity.Idle, err)
		}
		ac.mu.Unlock()
		return
	}
	// Success; reset backoff.
	ac.mu.Lock()
	ac.backoffIdx = 0
	ac.mu.Unlock()
}

// 用给的地址列表参数，尝试去创建一个连接，在第一个连接建立成功后，则停止。如果所有地址都被尝试后，均没有成功建立连接返回一个错误。
// tryAllAddrs tries to creates a connection to the addresses, and stop when at
// the first successful one. It returns an error if no address was successfully
// connected, or updates ac appropriately with the new transport.
func (ac *addrConn) tryAllAddrs(addrs []resolver.Address, connectDeadline time.Time) error {
	var firstConnErr error
	for _, addr := range addrs {
		ac.mu.Lock()
		if ac.state == connectivity.Shutdown {
			ac.mu.Unlock()
			return errConnClosing
		}

		ac.cc.mu.RLock()
		ac.dopts.copts.KeepaliveParams = ac.cc.mkp
		ac.cc.mu.RUnlock()

		copts := ac.dopts.copts
		if ac.scopts.CredsBundle != nil {
			copts.CredsBundle = ac.scopts.CredsBundle
		}
		ac.mu.Unlock()

		channelz.Infof(logger, ac.channelzID, "Subchannel picks a new address %q to connect", addr.Addr)

		err := ac.createTransport(addr, copts, connectDeadline)
		if err == nil {
			// 第一个创建成功，则函数直接返回
			return nil
		}
		if firstConnErr == nil {
			firstConnErr = err
		}

		// 更新创建连接的最后一次错误
		ac.cc.updateConnectionError(err)
	}

	// Couldn't connect to any address.
	return firstConnErr
}

// 通过给定地址，创建一个连接

// createTransport creates a connection to addr. It returns an error if the
// address was not successfully connected, or updates ac appropriately with the
// new transport.
func (ac *addrConn) createTransport(addr resolver.Address, copts transport.ConnectOptions, connectDeadline time.Time) error {
	addr.ServerName = ac.cc.getServerName(addr)
	hctx, hcancel := context.WithCancel(ac.ctx)

<<<<<<< HEAD
	// 这里设置了连接出现异常的时候的处理函数
	onClose := func() {
		fmt.Println("连接(SubConn)发生了关闭, 如果不为shutdown，则会更新状态为Idle")
=======
	onClose := func(r transport.GoAwayReason) {
>>>>>>> c2899ddd
		ac.mu.Lock()
		defer ac.mu.Unlock()
		// adjust params based on GoAwayReason
		ac.adjustParams(r)
		if ac.state == connectivity.Shutdown {
			// Already shut down.  tearDown() already cleared the transport and
			// canceled hctx via ac.ctx, and we expected this connection to be
			// closed, so do nothing here.
			return
		}
		hcancel()
		if ac.transport == nil {
			// We're still connecting to this address, which could error.  Do
			// not update the connectivity state or resolve; these will happen
			// at the end of the tryAllAddrs connection loop in the event of an
			// error.
			return
		}
		ac.transport = nil
		// Refresh the name resolver on any connection loss.
		ac.cc.resolveNow(resolver.ResolveNowOptions{})
		// Always go idle and wait for the LB policy to initiate a new
		// connection attempt.
		ac.updateConnectivityState(connectivity.Idle, nil)
	}

	connectCtx, cancel := context.WithDeadline(ac.ctx, connectDeadline)
	defer cancel()
	copts.ChannelzParentID = ac.channelzID

<<<<<<< HEAD
	// 创建http2client(实现接口ClientTransport)
	newTr, err := transport.NewClientTransport(connectCtx, ac.cc.ctx, addr, copts, func() { prefaceReceived.Fire() }, onGoAway, onClose)
=======
	newTr, err := transport.NewClientTransport(connectCtx, ac.cc.ctx, addr, copts, onClose)
>>>>>>> c2899ddd
	if err != nil {
		if logger.V(2) {
			logger.Infof("Creating new client transport to %q: %v", addr, err)
		}
		// newTr is either nil, or closed.
		hcancel()
		channelz.Warningf(logger, ac.channelzID, "grpc: addrConn.createTransport failed to connect to %s. Err: %v", addr, err)
		return err
	}

	ac.mu.Lock()
	defer ac.mu.Unlock()
	if ac.state == connectivity.Shutdown {
		// This can happen if the subConn was removed while in `Connecting`
		// state. tearDown() would have set the state to `Shutdown`, but
		// would not have closed the transport since ac.transport would not
		// have been set at that point.
		//
		// We run this in a goroutine because newTr.Close() calls onClose()
		// inline, which requires locking ac.mu.
		//
		// The error we pass to Close() is immaterial since there are no open
		// streams at this point, so no trailers with error details will be sent
		// out. We just need to pass a non-nil error.
		go newTr.Close(transport.ErrConnClosing)
		return nil
<<<<<<< HEAD
	case <-prefaceReceived.Done(): // 连接成功，channel被关闭，接收到信号
		// We got the preface - huzzah! things are good.
		ac.mu.Lock()
		defer ac.mu.Unlock()
		if connClosed.HasFired() {
			// onClose called first; go idle but do nothing else.
			if ac.state != connectivity.Shutdown {
				// 发送更新子连接状态事件*scStateUpdate
				fmt.Println("idle33333333333333333333333333")
				ac.updateConnectivityState(connectivity.Idle, nil)
			}
			return nil
		}
		if ac.state == connectivity.Shutdown {
			// This can happen if the subConn was removed while in `Connecting`
			// state. tearDown() would have set the state to `Shutdown`, but
			// would not have closed the transport since ac.transport would not
			// been set at that point.
			//
			// We run this in a goroutine because newTr.Close() calls onClose()
			// inline, which requires locking ac.mu.
			//
			// The error we pass to Close() is immaterial since there are no open
			// streams at this point, so no trailers with error details will be sent
			// out. We just need to pass a non-nil error.
			go newTr.Close(transport.ErrConnClosing)
			return nil
		}
		ac.curAddr = addr
		ac.transport = newTr
		hcStarted = true
		ac.startHealthCheck(hctx) // Will set state to READY if appropriate.
=======
	}
	if hctx.Err() != nil {
		// onClose was already called for this connection, but the connection
		// was successfully established first.  Consider it a success and set
		// the new state to Idle.
		ac.updateConnectivityState(connectivity.Idle, nil)
>>>>>>> c2899ddd
		return nil
	}
	ac.curAddr = addr
	ac.transport = newTr
	ac.startHealthCheck(hctx) // Will set state to READY if appropriate.
	return nil
}

// 健康检测

// startHealthCheck starts the health checking stream (RPC) to watch the health
// stats of this connection if health checking is requested and configured.
//
// LB channel health checking is enabled when all requirements below are met:
// 1. it is not disabled by the user with the WithDisableHealthCheck DialOption
// 2. internal.HealthCheckFunc is set by importing the grpc/health package
// 3. a service config with non-empty healthCheckConfig field is provided
// 4. the load balancer requests it
//
// It sets addrConn to READY if the health checking stream is not started.
//
// Caller must hold ac.mu.
func (ac *addrConn) startHealthCheck(ctx context.Context) {
	var healthcheckManagingState bool
	defer func() {
		// 如果没有配置针对某个连接的健康检测，那么直接设置连接的状态为Ready
		if !healthcheckManagingState {
			ac.updateConnectivityState(connectivity.Ready, nil)
		}
	}()

	if ac.cc.dopts.disableHealthCheck {
		return
	}
	healthCheckConfig := ac.cc.healthCheckConfig()
	if healthCheckConfig == nil {
		return
	}
	if !ac.scopts.HealthCheckEnabled {
		return
	}
	healthCheckFunc := ac.cc.dopts.healthCheckFunc
	if healthCheckFunc == nil {
		// The health package is not imported to set health check function.
		//
		// TODO: add a link to the health check doc in the error message.
		channelz.Error(logger, ac.channelzID, "Health check is requested but health check function is not set.")
		return
	}

	// 走到这里，说明配置了某个连接的健康检测，那么暂时不发送连接状态，在健康检测函数中设置连接状态
	healthcheckManagingState = true

	// Set up the health check helper functions.
	currentTr := ac.transport
	newStream := func(method string) (interface{}, error) {
		ac.mu.Lock()
		if ac.transport != currentTr {
			ac.mu.Unlock()
			return nil, status.Error(codes.Canceled, "the provided transport is no longer valid to use")
		}
		ac.mu.Unlock()
		return newNonRetryClientStream(ctx, &StreamDesc{ServerStreams: true}, method, currentTr, ac)
	}
	setConnectivityState := func(s connectivity.State, lastErr error) {
		ac.mu.Lock()
		defer ac.mu.Unlock()
		if ac.transport != currentTr {
			return
		}
		ac.updateConnectivityState(s, lastErr)
	}
	// Start the health checking stream.
	go func() {
		err := ac.cc.dopts.healthCheckFunc(ctx, newStream, setConnectivityState, healthCheckConfig.ServiceName)
		if err != nil {
			if status.Code(err) == codes.Unimplemented {
				channelz.Error(logger, ac.channelzID, "Subchannel health check is unimplemented at server side, thus health check is disabled")
			} else {
				channelz.Errorf(logger, ac.channelzID, "Health checking failed: %v", err)
			}
		}
	}()
}

func (ac *addrConn) resetConnectBackoff() {
	ac.mu.Lock()
	close(ac.resetBackoff)
	ac.backoffIdx = 0
	ac.resetBackoff = make(chan struct{})
	ac.mu.Unlock()
}

// getReadyTransport returns the transport if ac's state is READY or nil if not.
func (ac *addrConn) getReadyTransport() transport.ClientTransport {
	ac.mu.Lock()
	defer ac.mu.Unlock()
	if ac.state == connectivity.Ready {
		// 返回http2
		return ac.transport
	}
	return nil
}

// tearDown starts to tear down the addrConn.
//
// Note that tearDown doesn't remove ac from ac.cc.conns, so the addrConn struct
// will leak. In most cases, call cc.removeAddrConn() instead.
func (ac *addrConn) tearDown(err error) {
	ac.mu.Lock()
	if ac.state == connectivity.Shutdown {
		// 已经是关闭状态
		ac.mu.Unlock()
		return
	}
	curTr := ac.transport
	ac.transport = nil

	// 更新连接状态。 发送子链接更新事件*scStateUpdate.  我们必须先将状态设置为 Shutdown ，以防止设置状态和等待上下文取消 / 等的逻辑之间发生竞争。
	// We have to set the state to Shutdown before anything else to prevent races
	// between setting the state and logic that waits on context cancellation / etc.
	ac.updateConnectivityState(connectivity.Shutdown, nil)
	ac.cancel()
	ac.curAddr = resolver.Address{}
	if err == errConnDrain && curTr != nil {
		// GracefulClose(...) may be executed multiple times when
		// i) receiving multiple GoAway frames from the server; or
		// ii) there are concurrent name resolver/Balancer triggered
		// address removal and GoAway.
		// We have to unlock and re-lock here because GracefulClose => Close => onClose, which requires locking ac.mu.
		ac.mu.Unlock()
		// 关闭http2Client
		curTr.GracefulClose()
		ac.mu.Lock()
	}
	channelz.AddTraceEvent(logger, ac.channelzID, 0, &channelz.TraceEventDesc{
		Desc:     "Subchannel deleted",
		Severity: channelz.CtInfo,
		Parent: &channelz.TraceEventDesc{
			Desc:     fmt.Sprintf("Subchannel(id:%d) deleted", ac.channelzID.Int()),
			Severity: channelz.CtInfo,
		},
	})
	// TraceEvent needs to be called before RemoveEntry, as TraceEvent may add
	// trace reference to the entity being deleted, and thus prevent it from
	// being deleted right away.
	channelz.RemoveEntry(ac.channelzID)
	ac.mu.Unlock()
}

func (ac *addrConn) getState() connectivity.State {
	ac.mu.Lock()
	defer ac.mu.Unlock()
	return ac.state
}

func (ac *addrConn) ChannelzMetric() *channelz.ChannelInternalMetric {
	ac.mu.Lock()
	addr := ac.curAddr.Addr
	ac.mu.Unlock()
	return &channelz.ChannelInternalMetric{
		State:                    ac.getState(),
		Target:                   addr,
		CallsStarted:             atomic.LoadInt64(&ac.czData.callsStarted),
		CallsSucceeded:           atomic.LoadInt64(&ac.czData.callsSucceeded),
		CallsFailed:              atomic.LoadInt64(&ac.czData.callsFailed),
		LastCallStartedTimestamp: time.Unix(0, atomic.LoadInt64(&ac.czData.lastCallStartedTime)),
	}
}

func (ac *addrConn) incrCallsStarted() {
	atomic.AddInt64(&ac.czData.callsStarted, 1)
	atomic.StoreInt64(&ac.czData.lastCallStartedTime, time.Now().UnixNano())
}

func (ac *addrConn) incrCallsSucceeded() {
	atomic.AddInt64(&ac.czData.callsSucceeded, 1)
}

func (ac *addrConn) incrCallsFailed() {
	atomic.AddInt64(&ac.czData.callsFailed, 1)
}

type retryThrottler struct {
	max    float64
	thresh float64
	ratio  float64

	mu     sync.Mutex
	tokens float64 // TODO(dfawley): replace with atomic and remove lock.
}

// throttle subtracts a retry token from the pool and returns whether a retry
// should be throttled (disallowed) based upon the retry throttling policy in
// the service config.
func (rt *retryThrottler) throttle() bool {
	if rt == nil {
		return false
	}
	rt.mu.Lock()
	defer rt.mu.Unlock()
	rt.tokens--
	if rt.tokens < 0 {
		rt.tokens = 0
	}
	return rt.tokens <= rt.thresh
}

func (rt *retryThrottler) successfulRPC() {
	if rt == nil {
		return
	}
	rt.mu.Lock()
	defer rt.mu.Unlock()
	rt.tokens += rt.ratio
	if rt.tokens > rt.max {
		rt.tokens = rt.max
	}
}

type channelzChannel struct {
	cc *ClientConn
}

func (c *channelzChannel) ChannelzMetric() *channelz.ChannelInternalMetric {
	return c.cc.channelzMetric()
}

// ErrClientConnTimeout indicates that the ClientConn cannot establish the
// underlying connections within the specified timeout.
//
// Deprecated: This error is never returned by grpc and should not be
// referenced by users.
var ErrClientConnTimeout = errors.New("grpc: timed out when dialing")

<<<<<<< HEAD
// 根据scheme，获取ResolverBuilder
=======
// getResolver finds the scheme in the cc's resolvers or the global registry.
// scheme should always be lowercase (typically by virtue of url.Parse()
// performing proper RFC3986 behavior).
>>>>>>> c2899ddd
func (cc *ClientConn) getResolver(scheme string) resolver.Builder {
	// 优先从连接选项中获取
	for _, rb := range cc.dopts.resolvers {
		if scheme == rb.Scheme() {
			return rb
		}
	}
	// 连接选项中没有，则从全局获取
	return resolver.Get(scheme)
}

func (cc *ClientConn) updateConnectionError(err error) {
	cc.lceMu.Lock()
	cc.lastConnectionError = err
	cc.lceMu.Unlock()
}

func (cc *ClientConn) connectionError() error {
	cc.lceMu.Lock()
	defer cc.lceMu.Unlock()
	return cc.lastConnectionError
}

func (cc *ClientConn) parseTargetAndFindResolver() (resolver.Builder, error) {
	channelz.Infof(logger, cc.channelzID, "original dial target is: %q", cc.target)

	var rb resolver.Builder
	// 解析URL
	parsedTarget, err := parseTarget(cc.target)
	fmt.Println("获取到的scheme--", parsedTarget.Scheme)
	if err != nil {
		channelz.Infof(logger, cc.channelzID, "dial target %q parse failed: %v", cc.target, err)
	} else {
		channelz.Infof(logger, cc.channelzID, "parsed dial target is: %+v", parsedTarget)
<<<<<<< HEAD
		// 通过scheme，从全局resolver表拿到 Resolver
		rb = cc.getResolver(parsedTarget.Scheme)
=======
		rb = cc.getResolver(parsedTarget.URL.Scheme)
>>>>>>> c2899ddd
		if rb != nil {
			cc.parsedTarget = parsedTarget
			return rb, nil
		}
	}

	// We are here because the user's dial target did not contain a scheme or
	// specified an unregistered scheme. We should fallback to the default
	// scheme, except when a custom dialer is specified in which case, we should
	// always use passthrough scheme.
	// 用户的连接字符串，没有包含scheme，或者使用了一个没有注册的scheme，我们会使用默认的scheme
	defScheme := resolver.GetDefaultScheme()
	channelz.Infof(logger, cc.channelzID, "fallback to scheme %q", defScheme)
	// 使用默认的scheme拼接连接串
	canonicalTarget := defScheme + ":///" + cc.target

	parsedTarget, err = parseTarget(canonicalTarget)
	if err != nil {
		channelz.Infof(logger, cc.channelzID, "dial target %q parse failed: %v", canonicalTarget, err)
		return nil, err
	}
	channelz.Infof(logger, cc.channelzID, "parsed dial target is: %+v", parsedTarget)
<<<<<<< HEAD
	// 通过scheme，从全局resolver表拿到 Resolver
	rb = cc.getResolver(parsedTarget.Scheme)
=======
	rb = cc.getResolver(parsedTarget.URL.Scheme)
>>>>>>> c2899ddd
	if rb == nil {
		return nil, fmt.Errorf("could not get resolver for default scheme: %q", parsedTarget.URL.Scheme)
	}
	cc.parsedTarget = parsedTarget
	return rb, nil
}

// parseTarget uses RFC 3986 semantics to parse the given target into a
// resolver.Target struct containing scheme, authority and url. Query
// params are stripped from the endpoint.
func parseTarget(target string) (resolver.Target, error) {
	u, err := url.Parse(target)
	if err != nil {
		return resolver.Target{}, err
	}

	return resolver.Target{
		Scheme:    u.Scheme,
		Authority: u.Host,
		URL:       *u,
	}, nil
}

// Determine channel authority. The order of precedence is as follows:
// - user specified authority override using `WithAuthority` dial option
// - creds' notion of server name for the authentication handshake
// - endpoint from dial target of the form "scheme://[authority]/endpoint"
func determineAuthority(endpoint, target string, dopts dialOptions) (string, error) {
	// Historically, we had two options for users to specify the serverName or
	// authority for a channel. One was through the transport credentials
	// (either in its constructor, or through the OverrideServerName() method).
	// The other option (for cases where WithInsecure() dial option was used)
	// was to use the WithAuthority() dial option.
	//
	// A few things have changed since:
	// - `insecure` package with an implementation of the `TransportCredentials`
	//   interface for the insecure case
	// - WithAuthority() dial option support for secure credentials
	authorityFromCreds := ""
	if creds := dopts.copts.TransportCredentials; creds != nil && creds.Info().ServerName != "" {
		authorityFromCreds = creds.Info().ServerName
	}
	authorityFromDialOption := dopts.authority
	if (authorityFromCreds != "" && authorityFromDialOption != "") && authorityFromCreds != authorityFromDialOption {
		return "", fmt.Errorf("ClientConn's authority from transport creds %q and dial option %q don't match", authorityFromCreds, authorityFromDialOption)
	}

	switch {
	case authorityFromDialOption != "":
		return authorityFromDialOption, nil
	case authorityFromCreds != "":
		return authorityFromCreds, nil
	case strings.HasPrefix(target, "unix:") || strings.HasPrefix(target, "unix-abstract:"):
		// TODO: remove when the unix resolver implements optional interface to
		// return channel authority.
		return "localhost", nil
	case strings.HasPrefix(endpoint, ":"):
		return "localhost" + endpoint, nil
	default:
		// TODO: Define an optional interface on the resolver builder to return
		// the channel authority given the user's dial target. For resolvers
		// which don't implement this interface, we will use the endpoint from
		// "scheme://authority/endpoint" as the default authority.
		return endpoint, nil
	}
}<|MERGE_RESOLUTION|>--- conflicted
+++ resolved
@@ -860,13 +860,10 @@
 		return errConnClosing
 	}
 	if ac.state != connectivity.Idle {
-<<<<<<< HEAD
 		// 不是Idle状态，则返回，如果是Idle状态，才继续建立连接
-=======
 		if logger.V(2) {
 			logger.Infof("connect called on addrConn in non-idle state (%v); ignoring.", ac.state)
 		}
->>>>>>> c2899ddd
 		ac.mu.Unlock()
 		return nil
 	}
@@ -1008,12 +1005,8 @@
 	return cc.sc.healthCheckConfig
 }
 
-<<<<<<< HEAD
 // 通过picker，实现负载均衡策略拿到连接
-func (cc *ClientConn) getTransport(ctx context.Context, failfast bool, method string) (transport.ClientTransport, func(balancer.DoneInfo), error) {
-=======
 func (cc *ClientConn) getTransport(ctx context.Context, failfast bool, method string) (transport.ClientTransport, balancer.PickResult, error) {
->>>>>>> c2899ddd
 	return cc.blockingpicker.pick(ctx, failfast, balancer.PickInfo{
 		Ctx:            ctx,
 		FullMethodName: method,
@@ -1354,13 +1347,9 @@
 	addr.ServerName = ac.cc.getServerName(addr)
 	hctx, hcancel := context.WithCancel(ac.ctx)
 
-<<<<<<< HEAD
 	// 这里设置了连接出现异常的时候的处理函数
-	onClose := func() {
+	onClose := func(r transport.GoAwayReason) {
 		fmt.Println("连接(SubConn)发生了关闭, 如果不为shutdown，则会更新状态为Idle")
-=======
-	onClose := func(r transport.GoAwayReason) {
->>>>>>> c2899ddd
 		ac.mu.Lock()
 		defer ac.mu.Unlock()
 		// adjust params based on GoAwayReason
@@ -1391,12 +1380,8 @@
 	defer cancel()
 	copts.ChannelzParentID = ac.channelzID
 
-<<<<<<< HEAD
 	// 创建http2client(实现接口ClientTransport)
-	newTr, err := transport.NewClientTransport(connectCtx, ac.cc.ctx, addr, copts, func() { prefaceReceived.Fire() }, onGoAway, onClose)
-=======
 	newTr, err := transport.NewClientTransport(connectCtx, ac.cc.ctx, addr, copts, onClose)
->>>>>>> c2899ddd
 	if err != nil {
 		if logger.V(2) {
 			logger.Infof("Creating new client transport to %q: %v", addr, err)
@@ -1423,47 +1408,48 @@
 		// out. We just need to pass a non-nil error.
 		go newTr.Close(transport.ErrConnClosing)
 		return nil
-<<<<<<< HEAD
-	case <-prefaceReceived.Done(): // 连接成功，channel被关闭，接收到信号
-		// We got the preface - huzzah! things are good.
-		ac.mu.Lock()
-		defer ac.mu.Unlock()
-		if connClosed.HasFired() {
-			// onClose called first; go idle but do nothing else.
-			if ac.state != connectivity.Shutdown {
-				// 发送更新子连接状态事件*scStateUpdate
-				fmt.Println("idle33333333333333333333333333")
-				ac.updateConnectivityState(connectivity.Idle, nil)
-			}
-			return nil
-		}
-		if ac.state == connectivity.Shutdown {
-			// This can happen if the subConn was removed while in `Connecting`
-			// state. tearDown() would have set the state to `Shutdown`, but
-			// would not have closed the transport since ac.transport would not
-			// been set at that point.
-			//
-			// We run this in a goroutine because newTr.Close() calls onClose()
-			// inline, which requires locking ac.mu.
-			//
-			// The error we pass to Close() is immaterial since there are no open
-			// streams at this point, so no trailers with error details will be sent
-			// out. We just need to pass a non-nil error.
-			go newTr.Close(transport.ErrConnClosing)
-			return nil
-		}
-		ac.curAddr = addr
-		ac.transport = newTr
-		hcStarted = true
-		ac.startHealthCheck(hctx) // Will set state to READY if appropriate.
-=======
+		/*
+		   <<<<<<< HEAD
+		   	case <-prefaceReceived.Done(): // 连接成功，channel被关闭，接收到信号
+		   		// We got the preface - huzzah! things are good.
+		   		ac.mu.Lock()
+		   		defer ac.mu.Unlock()
+		   		if connClosed.HasFired() {
+		   			// onClose called first; go idle but do nothing else.
+		   			if ac.state != connectivity.Shutdown {
+		   				// 发送更新子连接状态事件*scStateUpdate
+		   				fmt.Println("idle33333333333333333333333333")
+		   				ac.updateConnectivityState(connectivity.Idle, nil)
+		   			}
+		   			return nil
+		   		}
+		   		if ac.state == connectivity.Shutdown {
+		   			// This can happen if the subConn was removed while in `Connecting`
+		   			// state. tearDown() would have set the state to `Shutdown`, but
+		   			// would not have closed the transport since ac.transport would not
+		   			// been set at that point.
+		   			//
+		   			// We run this in a goroutine because newTr.Close() calls onClose()
+		   			// inline, which requires locking ac.mu.
+		   			//
+		   			// The error we pass to Close() is immaterial since there are no open
+		   			// streams at this point, so no trailers with error details will be sent
+		   			// out. We just need to pass a non-nil error.
+		   			go newTr.Close(transport.ErrConnClosing)
+		   			return nil
+		   		}
+		   		ac.curAddr = addr
+		   		ac.transport = newTr
+		   		hcStarted = true
+		   		ac.startHealthCheck(hctx) // Will set state to READY if appropriate.
+		   =======
+		*/
 	}
 	if hctx.Err() != nil {
 		// onClose was already called for this connection, but the connection
 		// was successfully established first.  Consider it a success and set
 		// the new state to Idle.
 		ac.updateConnectivityState(connectivity.Idle, nil)
->>>>>>> c2899ddd
 		return nil
 	}
 	ac.curAddr = addr
@@ -1699,13 +1685,10 @@
 // referenced by users.
 var ErrClientConnTimeout = errors.New("grpc: timed out when dialing")
 
-<<<<<<< HEAD
 // 根据scheme，获取ResolverBuilder
-=======
 // getResolver finds the scheme in the cc's resolvers or the global registry.
 // scheme should always be lowercase (typically by virtue of url.Parse()
 // performing proper RFC3986 behavior).
->>>>>>> c2899ddd
 func (cc *ClientConn) getResolver(scheme string) resolver.Builder {
 	// 优先从连接选项中获取
 	for _, rb := range cc.dopts.resolvers {
@@ -1740,12 +1723,8 @@
 		channelz.Infof(logger, cc.channelzID, "dial target %q parse failed: %v", cc.target, err)
 	} else {
 		channelz.Infof(logger, cc.channelzID, "parsed dial target is: %+v", parsedTarget)
-<<<<<<< HEAD
 		// 通过scheme，从全局resolver表拿到 Resolver
-		rb = cc.getResolver(parsedTarget.Scheme)
-=======
 		rb = cc.getResolver(parsedTarget.URL.Scheme)
->>>>>>> c2899ddd
 		if rb != nil {
 			cc.parsedTarget = parsedTarget
 			return rb, nil
@@ -1768,12 +1747,8 @@
 		return nil, err
 	}
 	channelz.Infof(logger, cc.channelzID, "parsed dial target is: %+v", parsedTarget)
-<<<<<<< HEAD
 	// 通过scheme，从全局resolver表拿到 Resolver
-	rb = cc.getResolver(parsedTarget.Scheme)
-=======
 	rb = cc.getResolver(parsedTarget.URL.Scheme)
->>>>>>> c2899ddd
 	if rb == nil {
 		return nil, fmt.Errorf("could not get resolver for default scheme: %q", parsedTarget.URL.Scheme)
 	}
