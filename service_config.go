/*
 *
 * Copyright 2017 gRPC authors.
 *
 * Licensed under the Apache License, Version 2.0 (the "License");
 * you may not use this file except in compliance with the License.
 * You may obtain a copy of the License at
 *
 *     http://www.apache.org/licenses/LICENSE-2.0
 *
 * Unless required by applicable law or agreed to in writing, software
 * distributed under the License is distributed on an "AS IS" BASIS,
 * WITHOUT WARRANTIES OR CONDITIONS OF ANY KIND, either express or implied.
 * See the License for the specific language governing permissions and
 * limitations under the License.
 *
 */

package grpc

import (
	"encoding/json"
	"errors"
	"fmt"
	"reflect"
	"strconv"
	"strings"
	"time"

	"google.golang.org/grpc/codes"
	"google.golang.org/grpc/internal"
	internalserviceconfig "google.golang.org/grpc/internal/serviceconfig"
	"google.golang.org/grpc/serviceconfig"
)

const maxInt = int(^uint(0) >> 1)

// MethodConfig defines the configuration recommended by the service providers for a
// particular method.
//
// Deprecated: Users should not use this struct. Service config should be received
// through name resolver, as specified here
// https://github.com/grpc/grpc/blob/master/doc/service_config.md
type MethodConfig = internalserviceconfig.MethodConfig

type lbConfig struct {
	name string
	cfg  serviceconfig.LoadBalancingConfig
}

// 已经过时了，应该通过State来传递ServiceConfig

// ServiceConfig is provided by the service provider and contains parameters for how
// clients that connect to the service should behave.
//
// Deprecated: Users should not use this struct. Service config should be received
// through name resolver, as specified here
// https://github.com/grpc/grpc/blob/master/doc/service_config.md
type ServiceConfig struct {
	serviceconfig.Config

<<<<<<< HEAD
	// LB dial时，用户配置的负载均衡策略的名称

	// LB is the load balancer the service providers recommends. The balancer
	// specified via grpc.WithBalancerName will override this.  This is deprecated;
	// lbConfigs is preferred.  If lbConfig and LB are both present, lbConfig
	// will be used.
=======
	// LB is the load balancer the service providers recommends.  This is
	// deprecated; lbConfigs is preferred.  If lbConfig and LB are both present,
	// lbConfig will be used.
>>>>>>> c2899ddd
	LB *string

	// lbConfig is the service config's load balancing configuration.  If
	// lbConfig and LB are both present, lbConfig will be used.
	lbConfig *lbConfig

	// Methods contains a map for the methods in this service.  If there is an
	// exact match for a method (i.e. /service/method) in the map, use the
	// corresponding MethodConfig.  If there's no exact match, look for the
	// default config for the service (/service/) and use the corresponding
	// MethodConfig if it exists.  Otherwise, the method has no MethodConfig to
	// use.
	Methods map[string]MethodConfig

	// If a retryThrottlingPolicy is provided, gRPC will automatically throttle
	// retry attempts and hedged RPCs when the client’s ratio of failures to
	// successes exceeds a threshold.
	//
	// For each server name, the gRPC client will maintain a token_count which is
	// initially set to maxTokens, and can take values between 0 and maxTokens.
	//
	// Every outgoing RPC (regardless of service or method invoked) will change
	// token_count as follows:
	//
	//   - Every failed RPC will decrement the token_count by 1.
	//   - Every successful RPC will increment the token_count by tokenRatio.
	//
	// If token_count is less than or equal to maxTokens / 2, then RPCs will not
	// be retried and hedged RPCs will not be sent.
	retryThrottling *retryThrottlingPolicy
	// healthCheckConfig must be set as one of the requirement to enable LB channel
	// health check.
	healthCheckConfig *healthCheckConfig

	// rawJSONString dial时，用户通过grpc.WithDefaultServiceConfig()配置的负载均衡策略等的配置的原始json字符串

	// rawJSONString stores service config json string that get parsed into
	// this service config struct.
	rawJSONString string
}

// healthCheckConfig defines the go-native version of the LB channel health check config.
type healthCheckConfig struct {
	// serviceName is the service name to use in the health-checking request.
	ServiceName string
}

type jsonRetryPolicy struct {
	MaxAttempts          int
	InitialBackoff       string
	MaxBackoff           string
	BackoffMultiplier    float64
	RetryableStatusCodes []codes.Code
}

// retryThrottlingPolicy defines the go-native version of the retry throttling
// policy defined by the service config here:
// https://github.com/grpc/proposal/blob/master/A6-client-retries.md#integration-with-service-config
type retryThrottlingPolicy struct {
	// The number of tokens starts at maxTokens. The token_count will always be
	// between 0 and maxTokens.
	//
	// This field is required and must be greater than zero.
	MaxTokens float64
	// The amount of tokens to add on each successful RPC. Typically this will
	// be some number between 0 and 1, e.g., 0.1.
	//
	// This field is required and must be greater than zero. Up to 3 decimal
	// places are supported.
	TokenRatio float64
}

func parseDuration(s *string) (*time.Duration, error) {
	if s == nil {
		return nil, nil
	}
	if !strings.HasSuffix(*s, "s") {
		return nil, fmt.Errorf("malformed duration %q", *s)
	}
	ss := strings.SplitN((*s)[:len(*s)-1], ".", 3)
	if len(ss) > 2 {
		return nil, fmt.Errorf("malformed duration %q", *s)
	}
	// hasDigits is set if either the whole or fractional part of the number is
	// present, since both are optional but one is required.
	hasDigits := false
	var d time.Duration
	if len(ss[0]) > 0 {
		i, err := strconv.ParseInt(ss[0], 10, 32)
		if err != nil {
			return nil, fmt.Errorf("malformed duration %q: %v", *s, err)
		}
		d = time.Duration(i) * time.Second
		hasDigits = true
	}
	if len(ss) == 2 && len(ss[1]) > 0 {
		if len(ss[1]) > 9 {
			return nil, fmt.Errorf("malformed duration %q", *s)
		}
		f, err := strconv.ParseInt(ss[1], 10, 64)
		if err != nil {
			return nil, fmt.Errorf("malformed duration %q: %v", *s, err)
		}
		for i := 9; i > len(ss[1]); i-- {
			f *= 10
		}
		d += time.Duration(f)
		hasDigits = true
	}
	if !hasDigits {
		return nil, fmt.Errorf("malformed duration %q", *s)
	}

	return &d, nil
}

type jsonName struct {
	Service string
	Method  string
}

var (
	errDuplicatedName             = errors.New("duplicated name")
	errEmptyServiceNonEmptyMethod = errors.New("cannot combine empty 'service' and non-empty 'method'")
)

func (j jsonName) generatePath() (string, error) {
	if j.Service == "" {
		if j.Method != "" {
			return "", errEmptyServiceNonEmptyMethod
		}
		return "", nil
	}
	res := "/" + j.Service + "/"
	if j.Method != "" {
		res += j.Method
	}
	return res, nil
}

// TODO(lyuxuan): delete this struct after cleaning up old service config implementation.
type jsonMC struct {
	Name                    *[]jsonName
	WaitForReady            *bool
	Timeout                 *string
	MaxRequestMessageBytes  *int64
	MaxResponseMessageBytes *int64
	RetryPolicy             *jsonRetryPolicy
}

// TODO(lyuxuan): delete this struct after cleaning up old service config implementation.
type jsonSC struct {
	// LoadBalancingPolicy dial时，用户通过grpc.WithDefaultServiceConfig()配置的负载均衡策略的名称
	LoadBalancingPolicy *string
	LoadBalancingConfig *internalserviceconfig.BalancerConfig
	MethodConfig        *[]jsonMC
	RetryThrottling     *retryThrottlingPolicy
	HealthCheckConfig   *healthCheckConfig
}

func init() {
	internal.ParseServiceConfig = parseServiceConfig
}
func parseServiceConfig(js string) *serviceconfig.ParseResult {
	if len(js) == 0 {
		return &serviceconfig.ParseResult{Err: fmt.Errorf("no JSON service config provided")}
	}
	var rsc jsonSC
	err := json.Unmarshal([]byte(js), &rsc)
	if err != nil {
		logger.Warningf("grpc: unmarshaling service config %s: %v", js, err)
		return &serviceconfig.ParseResult{Err: err}
	}
	sc := ServiceConfig{
		// LB dial时，用户配置的负载均衡策略的名称
		LB:                rsc.LoadBalancingPolicy,
		Methods:           make(map[string]MethodConfig),
		retryThrottling:   rsc.RetryThrottling,
		healthCheckConfig: rsc.HealthCheckConfig,
		rawJSONString:     js,
	}
	if c := rsc.LoadBalancingConfig; c != nil {
		// 也是一个负载均衡策略的配置，如果lbConfig 合 LB 同时存在，lbConfig优先级更高
		sc.lbConfig = &lbConfig{
			name: c.Name,
			cfg:  c.Config,
		}
	}

	if rsc.MethodConfig == nil {
		return &serviceconfig.ParseResult{Config: &sc}
	}

	paths := map[string]struct{}{}
	for _, m := range *rsc.MethodConfig {
		if m.Name == nil {
			continue
		}
		d, err := parseDuration(m.Timeout)
		if err != nil {
			logger.Warningf("grpc: unmarshaling service config %s: %v", js, err)
			return &serviceconfig.ParseResult{Err: err}
		}

		mc := MethodConfig{
			WaitForReady: m.WaitForReady,
			Timeout:      d,
		}
		if mc.RetryPolicy, err = convertRetryPolicy(m.RetryPolicy); err != nil {
			logger.Warningf("grpc: unmarshaling service config %s: %v", js, err)
			return &serviceconfig.ParseResult{Err: err}
		}

		// 最大请求消息字节数
		if m.MaxRequestMessageBytes != nil {
			if *m.MaxRequestMessageBytes > int64(maxInt) {
				mc.MaxReqSize = newInt(maxInt)
			} else {
				mc.MaxReqSize = newInt(int(*m.MaxRequestMessageBytes))
			}
		}
		//最大响应消息字节数
		if m.MaxResponseMessageBytes != nil {
			if *m.MaxResponseMessageBytes > int64(maxInt) {
				mc.MaxRespSize = newInt(maxInt)
			} else {
				mc.MaxRespSize = newInt(int(*m.MaxResponseMessageBytes))
			}
		}
		for i, n := range *m.Name {
			path, err := n.generatePath()
			if err != nil {
				logger.Warningf("grpc: error unmarshaling service config %s due to methodConfig[%d]: %v", js, i, err)
				return &serviceconfig.ParseResult{Err: err}
			}

			if _, ok := paths[path]; ok {
				err = errDuplicatedName
				logger.Warningf("grpc: error unmarshaling service config %s due to methodConfig[%d]: %v", js, i, err)
				return &serviceconfig.ParseResult{Err: err}
			}
			paths[path] = struct{}{}
			sc.Methods[path] = mc
		}
	}

	if sc.retryThrottling != nil {
		if mt := sc.retryThrottling.MaxTokens; mt <= 0 || mt > 1000 {
			return &serviceconfig.ParseResult{Err: fmt.Errorf("invalid retry throttling config: maxTokens (%v) out of range (0, 1000]", mt)}
		}
		if tr := sc.retryThrottling.TokenRatio; tr <= 0 {
			return &serviceconfig.ParseResult{Err: fmt.Errorf("invalid retry throttling config: tokenRatio (%v) may not be negative", tr)}
		}
	}
	return &serviceconfig.ParseResult{Config: &sc}
}

func convertRetryPolicy(jrp *jsonRetryPolicy) (p *internalserviceconfig.RetryPolicy, err error) {
	if jrp == nil {
		return nil, nil
	}
	ib, err := parseDuration(&jrp.InitialBackoff)
	if err != nil {
		return nil, err
	}
	mb, err := parseDuration(&jrp.MaxBackoff)
	if err != nil {
		return nil, err
	}

	if jrp.MaxAttempts <= 1 ||
		*ib <= 0 ||
		*mb <= 0 ||
		jrp.BackoffMultiplier <= 0 ||
		len(jrp.RetryableStatusCodes) == 0 {
		logger.Warningf("grpc: ignoring retry policy %v due to illegal configuration", jrp)
		return nil, nil
	}

	rp := &internalserviceconfig.RetryPolicy{
		MaxAttempts:          jrp.MaxAttempts,
		InitialBackoff:       *ib,
		MaxBackoff:           *mb,
		BackoffMultiplier:    jrp.BackoffMultiplier,
		RetryableStatusCodes: make(map[codes.Code]bool),
	}
	if rp.MaxAttempts > 5 {
		// TODO(retry): Make the max maxAttempts configurable.
		rp.MaxAttempts = 5
	}
	for _, code := range jrp.RetryableStatusCodes {
		rp.RetryableStatusCodes[code] = true
	}
	return rp, nil
}

func min(a, b *int) *int {
	if *a < *b {
		return a
	}
	return b
}

func getMaxSize(mcMax, doptMax *int, defaultVal int) *int {
	if mcMax == nil && doptMax == nil {
		return &defaultVal
	}
	if mcMax != nil && doptMax != nil {
		return min(mcMax, doptMax)
	}
	if mcMax != nil {
		return mcMax
	}
	return doptMax
}

func newInt(b int) *int {
	return &b
}

func init() {
	internal.EqualServiceConfigForTesting = equalServiceConfig
}

// equalServiceConfig compares two configs. The rawJSONString field is ignored,
// because they may diff in white spaces.
//
// If any of them is NOT *ServiceConfig, return false.
func equalServiceConfig(a, b serviceconfig.Config) bool {
	if a == nil && b == nil {
		return true
	}
	aa, ok := a.(*ServiceConfig)
	if !ok {
		return false
	}
	bb, ok := b.(*ServiceConfig)
	if !ok {
		return false
	}
	aaRaw := aa.rawJSONString
	aa.rawJSONString = ""
	bbRaw := bb.rawJSONString
	bb.rawJSONString = ""
	defer func() {
		aa.rawJSONString = aaRaw
		bb.rawJSONString = bbRaw
	}()
	// Using reflect.DeepEqual instead of cmp.Equal because many balancer
	// configs are unexported, and cmp.Equal cannot compare unexported fields
	// from unexported structs.
	return reflect.DeepEqual(aa, bb)
}<|MERGE_RESOLUTION|>--- conflicted
+++ resolved
@@ -59,18 +59,11 @@
 type ServiceConfig struct {
 	serviceconfig.Config
 
-<<<<<<< HEAD
 	// LB dial时，用户配置的负载均衡策略的名称
 
-	// LB is the load balancer the service providers recommends. The balancer
-	// specified via grpc.WithBalancerName will override this.  This is deprecated;
-	// lbConfigs is preferred.  If lbConfig and LB are both present, lbConfig
-	// will be used.
-=======
 	// LB is the load balancer the service providers recommends.  This is
 	// deprecated; lbConfigs is preferred.  If lbConfig and LB are both present,
 	// lbConfig will be used.
->>>>>>> c2899ddd
 	LB *string
 
 	// lbConfig is the service config's load balancing configuration.  If
