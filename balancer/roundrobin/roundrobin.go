/*
 *
 * Copyright 2017 gRPC authors.
 *
 * Licensed under the Apache License, Version 2.0 (the "License");
 * you may not use this file except in compliance with the License.
 * You may obtain a copy of the License at
 *
 *     http://www.apache.org/licenses/LICENSE-2.0
 *
 * Unless required by applicable law or agreed to in writing, software
 * distributed under the License is distributed on an "AS IS" BASIS,
 * WITHOUT WARRANTIES OR CONDITIONS OF ANY KIND, either express or implied.
 * See the License for the specific language governing permissions and
 * limitations under the License.
 *
 */

// Package roundrobin defines a roundrobin balancer. Roundrobin balancer is
// installed as one of the default balancers in gRPC, users don't need to
// explicitly install this balancer.
package roundrobin

import (
	"sync/atomic"

	"google.golang.org/grpc/balancer"
	"google.golang.org/grpc/balancer/base"
	"google.golang.org/grpc/grpclog"
	"google.golang.org/grpc/internal/grpcrand"
)

// Name is the name of round_robin balancer.
const Name = "round_robin"

var logger = grpclog.Component("roundrobin")

// newBuilder creates a new roundrobin balancer builder.
func newBuilder() balancer.Builder {
	return base.NewBalancerBuilder(Name, &rrPickerBuilder{}, base.Config{HealthCheck: true})
}

func init() {
	balancer.Register(newBuilder())
}

type rrPickerBuilder struct{}

func (*rrPickerBuilder) Build(info base.PickerBuildInfo) balancer.Picker {
	logger.Infof("roundrobinPicker: Build called with info: %v", info)
	if len(info.ReadySCs) == 0 {
		return base.NewErrPicker(balancer.ErrNoSubConnAvailable)
	}
	scs := make([]balancer.SubConn, 0, len(info.ReadySCs))
	for sc := range info.ReadySCs {
		scs = append(scs, sc)
	}
	return &rrPicker{
		subConns: scs,
		// Start at a random index, as the same RR balancer rebuilds a new
		// picker when SubConn states change, and we don't want to apply excess
		// load to the first server in the list.
		next: uint32(grpcrand.Intn(len(scs))),
	}
}

type rrPicker struct {
	// subConns is the snapshot of the roundrobin balancer when this picker was
	// created. The slice is immutable. Each Get() will do a round robin
	// selection from it and return the selected SubConn.
	subConns []balancer.SubConn
	next     uint32
}

func (p *rrPicker) Pick(balancer.PickInfo) (balancer.PickResult, error) {
<<<<<<< HEAD
	p.mu.Lock()
	sc := p.subConns[p.next]
	// 环状自加1
	p.next = (p.next + 1) % len(p.subConns)
	p.mu.Unlock()
=======
	subConnsLen := uint32(len(p.subConns))
	nextIndex := atomic.AddUint32(&p.next, 1)

	sc := p.subConns[nextIndex%subConnsLen]
>>>>>>> c2899ddd
	return balancer.PickResult{SubConn: sc}, nil
}<|MERGE_RESOLUTION|>--- conflicted
+++ resolved
@@ -73,17 +73,10 @@
 }
 
 func (p *rrPicker) Pick(balancer.PickInfo) (balancer.PickResult, error) {
-<<<<<<< HEAD
-	p.mu.Lock()
-	sc := p.subConns[p.next]
 	// 环状自加1
-	p.next = (p.next + 1) % len(p.subConns)
-	p.mu.Unlock()
-=======
 	subConnsLen := uint32(len(p.subConns))
 	nextIndex := atomic.AddUint32(&p.next, 1)
 
 	sc := p.subConns[nextIndex%subConnsLen]
->>>>>>> c2899ddd
 	return balancer.PickResult{SubConn: sc}, nil
 }